<<<<<<< HEAD
cd binder
=======
>>>>>>> 0f5adf2a
python -c "from project import project; project.setup_files()"
python -c "from project import project; project.setup_files()"<|MERGE_RESOLUTION|>--- conflicted
+++ resolved
@@ -1,6 +1,2 @@
-<<<<<<< HEAD
-cd binder
-=======
->>>>>>> 0f5adf2a
 python -c "from project import project; project.setup_files()"
 python -c "from project import project; project.setup_files()"