--- conflicted
+++ resolved
@@ -1,10 +1,6 @@
 [tool.poetry]
 name = "cassini"
-<<<<<<< HEAD
-version = "0.1.2"
-=======
 version = "0.1.3"
->>>>>>> d22708a3
 description = "A tool to structure experimental work, data and analysis using Jupyter Lab."
 authors = ["0Hughman0 <rammers2@hotmail.co.uk>"]
 license = "GPL-3.0-only"
