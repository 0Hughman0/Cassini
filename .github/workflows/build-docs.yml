--- conflicted
+++ resolved
@@ -45,7 +45,7 @@
       - name: Build Main Docs
         run: |
           poetry install --with docs
-          poetry run mkdocs build -f doc_src/mkdocs.yml -d docs/latest
+          poetry run mkdocs build -f doc_src/mkdocs.yml -d ../docs/latest
       - name: Checkout 0.1.x
         uses: actions/checkout@v3
         with:
@@ -75,11 +75,7 @@
         run: |
           rm -f poetry.lock
           poetry install --with docs
-<<<<<<< HEAD
-          poetry run mkdocs build -f doc_src/mkdocs.yml -d docs/0.3.x
-=======
           poetry run mkdocs build -f doc_src/mkdocs.yml -d ../docs/0.3.x
->>>>>>> df8bacb0
       - name: Setup Pages
         uses: actions/configure-pages@v3
       - name: Upload artifact
