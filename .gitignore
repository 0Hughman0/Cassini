--- conflicted
+++ resolved
@@ -74,9 +74,5 @@
 # vs code
 .vscode/
 
-<<<<<<< HEAD
-# docs 
-=======
 # docs
->>>>>>> 2bc841f4
 docs/